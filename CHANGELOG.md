--- conflicted
+++ resolved
@@ -2,13 +2,8 @@
 
 Observes [Semantic Versioning](https://semver.org/spec/v2.0.0.html) standard and [Keep a Changelog](https://keepachangelog.com/en/1.0.0/) convention.
 
-<<<<<<< HEAD
-## [0.4.3] = 2022-12-14
-+ Update - Added file locator functions for Bruker PrairieView data. 
-=======
 ## [0.5.0] - 2022-12-14
 + Add - Cell extraction with EXTRACT package
->>>>>>> 0a7719fd
 
 ## [0.4.2] - 2022-11-02
 + Bugfix - Add plotting package to the requirements to generate the figures
