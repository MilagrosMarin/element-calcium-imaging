#!/usr/bin/env python
from os import path
from setuptools import find_packages, setup
import urllib.request

pkg_name = "element_calcium_imaging"
here = path.abspath(path.dirname(__file__))

with open(path.join(here, "README.md"), "r") as f:
    long_description = f.read()


with open(path.join(here, pkg_name, "version.py")) as f:
    exec(f.read())

with urllib.request.urlopen(
    "https://raw.githubusercontent.com/flatironinstitute/CaImAn/master/requirements.txt"
) as f:
    caiman_requirements = f.read().decode("UTF-8").split("\n")

caiman_requirements.remove("")
caiman_requirements.append("future")

setup(
    name=pkg_name.replace("_", "-"),
    version=__version__,  # noqa: F821
    description="Calcium Imaging DataJoint Element",
    long_description=long_description,
    long_description_content_type="text/markdown",
    author="DataJoint",
    author_email="info@datajoint.com",
    license="MIT",
    url=f'https://github.com/datajoint/{pkg_name.replace("_", "-")}',
    keywords="neuroscience calcium-imaging science datajoint",
    packages=find_packages(exclude=["contrib", "docs", "tests*"]),
    scripts=[],
    install_requires=[
        "datajoint>=0.13.0",
        "ipykernel>=6.0.1",
        "ipywidgets",
        "plotly",
<<<<<<< HEAD
        "element-interface @ git+https://github.com/datajoint/element-interface.git@staging",
=======
        "dash-extensions",
        "scikit-image",
        "element-interface @ git+https://github.com/datajoint/element-interface.git",
>>>>>>> c8805a54
    ],
    extras_require={
        "caiman_requirements": [caiman_requirements],
        "caiman": ["caiman @ git+https://github.com/datajoint/CaImAn.git"],
        "elements": [
            "element-animal @ git+https://github.com/datajoint/element-animal.git",
            "element-event @ git+https://github.com/datajoint/element-event.git",
            "element-lab @ git+https://github.com/datajoint/element-lab.git",
            "element-session @ git+https://github.com/datajoint/element-session.git",
        ],
        "extract": ["matlabengine", "scipy"],
        "nd2": ["nd2"],
        "sbxreader": ["sbxreader @ git+https://github.com/jcouto/sbxreader.git"],
        "scanreader": ["scanreader @ git+https://github.com/atlab/scanreader.git"],
        "suite2p": [
            "suite2p[io] @ git+https://github.com/datajoint/suite2p.git@mesoscan"
        ],
        "tests": ["pytest", "pytest-cov", "shutils"],
    },
)<|MERGE_RESOLUTION|>--- conflicted
+++ resolved
@@ -39,13 +39,7 @@
         "ipykernel>=6.0.1",
         "ipywidgets",
         "plotly",
-<<<<<<< HEAD
         "element-interface @ git+https://github.com/datajoint/element-interface.git@staging",
-=======
-        "dash-extensions",
-        "scikit-image",
-        "element-interface @ git+https://github.com/datajoint/element-interface.git",
->>>>>>> c8805a54
     ],
     extras_require={
         "caiman_requirements": [caiman_requirements],
