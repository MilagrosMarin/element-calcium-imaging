# User data
.DS_Store

# Byte-compiled / optimized / DLL files
__pycache__/
*.py[cod]
*$py.class

# C extensions
*.so

# Distribution / packaging
.Python
env/
build/
develop-eggs/
dist/
downloads/
eggs/
.eggs/
lib/
lib64/
parts/
sdist/
var/
wheels/
*.egg-info/
.installed.cfg
*.egg
.idea/

# PyInstaller
#  Usually these files are written by a python script from a template
#  before PyInstaller builds the exe, so as to inject date/other infos into it.
*.manifest
*.spec

# Installer logs
pip-log.txt
pip-delete-this-directory.txt

# Unit test / coverage reports
htmlcov/
.tox/
.coverage
.coverage.*
.cache
nosetests.xml
coverage.xml
*.cover
.hypothesis/

# Translations
*.mo
*.pot

# Django stuff:
*.log
local_settings.py

# Flask stuff:
instance/
.webassets-cache

# Scrapy stuff:
.scrapy
scratchpaper.*

# Sphinx documentation
docs/_build/

# PyBuilder
target/

# Jupyter Notebook
.ipynb_checkpoints

# pyenv
.python-version

# celery beat schedule file
celerybeat-schedule

# SageMath parsed files
*.sage.py

# dotenv
.env

# virtualenv
.venv
venv/
ENV/

# Spyder project settings
.spyderproject
.spyproject

# Rope project settings
.ropeproject

# mkdocs documentation
/site

# mypy
.mypy_cache/

# datajoint
dj_local_conf*.json
<<<<<<< HEAD
dj_local_conf_old.json
=======
>>>>>>> 7b1a4d2e
temp*

# docs
/docs/site
/docs/src/tutorials/*ipynb

# emacs
**/*~
**/#*#
**/.#*
<<<<<<< HEAD
docker-compose.yml
Diagram.ipynb

# docker
.env

example_data
=======
>>>>>>> 7b1a4d2e

# vscode
*.code-workspace<|MERGE_RESOLUTION|>--- conflicted
+++ resolved
@@ -107,10 +107,6 @@
 
 # datajoint
 dj_local_conf*.json
-<<<<<<< HEAD
-dj_local_conf_old.json
-=======
->>>>>>> 7b1a4d2e
 temp*
 
 # docs
@@ -121,7 +117,6 @@
 **/*~
 **/#*#
 **/.#*
-<<<<<<< HEAD
 docker-compose.yml
 Diagram.ipynb
 
@@ -129,8 +124,6 @@
 .env
 
 example_data
-=======
->>>>>>> 7b1a4d2e
 
 # vscode
 *.code-workspace